--- conflicted
+++ resolved
@@ -774,21 +774,6 @@
 
     @Logger.loggable
     def calculate_exclusive_metrics(self, columns=None):
-<<<<<<< HEAD
-        """Calculates exclusive metrics using the corresponding inclusive metric.
-
-        Uses all inclusive metrics if columns==None.
-
-        Skips if the given column is exclusive.
-        If the given columns is inclusive:
-        If ' (inc)' is in the given column, name of the new column will be
-        the given column without ' (inc)' at the end.
-        If ' (inc)' is not in the given column, name of the new column will be
-        the given column with ' (exc)' at the end.
-        """
-
-        # convert to a list of str is given.
-=======
         """Calculates exclusive metrics using the corresponding inclusive metrics.
 
         Computed for all inclusive metrics if columns=None.
@@ -802,7 +787,6 @@
         """
 
         # convert to a list if columns is a string.
->>>>>>> 351be08c
         if isinstance(columns, str):
             columns = [columns]
 
