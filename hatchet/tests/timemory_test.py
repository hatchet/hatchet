# Copyright 2020-2021 The Regents of the University of California, through Lawrence
# Berkeley National Laboratory, and other Hatchet Project Developers. See the
# top-level LICENSE file for details.
#
# SPDX-License-Identifier: MIT

import numpy as np

from hatchet import GraphFrame
from hatchet.external.console import ConsoleRenderer

import pytest

timemory_avail = True
try:
    import timemory
except ImportError:
    timemory_avail = False


@pytest.mark.skipif(not timemory_avail, reason="timemory package not available")
def test_graphframe(timemory_json_data):
    """Sanity test a GraphFrame object with known data."""
    from timemory.component import WallClock

    wc_s = WallClock.id()  # string identifier
    wc_v = WallClock.index()  # enumeration id
    gf = GraphFrame.from_timemory(timemory_json_data, [wc_s])

    assert len(gf.dataframe) == timemory.size([wc_v])[wc_v]

    for col in gf.dataframe.columns:
        if col in ("sum.inc", "sum"):
            assert gf.dataframe[col].dtype == np.float64
        elif col in ("nid", "rank"):
            assert gf.dataframe[col].dtype == np.int64
        elif col in ("name", "node"):
            assert gf.dataframe[col].dtype == np.object


@pytest.mark.skipif(not timemory_avail, reason="timemory package not available")
def test_tree(timemory_json_data):
    """Sanity test a GraphFrame object with known data."""
    gf = GraphFrame.from_timemory(timemory_json_data)

    print(gf.tree("sum"))

    output = ConsoleRenderer(unicode=True, color=False).render(
        gf.graph.roots,
        gf.dataframe,
        metric_column="sum",
        precision=3,
        name_column="name",
        expand_name=False,
        context_column="file",
        rank=0,
        thread=0,
        depth=10000,
        highlight_name=False,
        invert_colormap=False,
    )

    print(output)

    output = ConsoleRenderer(unicode=True, color=False).render(
        gf.graph.roots,
        gf.dataframe,
        metric_column="sum.inc",
        precision=3,
        name_column="name",
        expand_name=False,
        context_column="file",
        rank=0,
        thread=0,
        depth=10000,
        highlight_name=False,
        invert_colormap=False,
    )

    print(output)


@pytest.mark.skipif(not timemory_avail, reason="timemory package not available")
def test_graphframe_to_literal(timemory_json_data):
    """Sanity test a GraphFrame object with known data."""
    gf = GraphFrame.from_timemory(timemory_json_data)
    graph_literal = gf.to_literal()

    assert len(graph_literal) == len(gf.graph.roots)


@pytest.mark.skipif(not timemory_avail, reason="timemory package not available")
<<<<<<< HEAD
def test_from_path(timemory_json_data):
    gf = GraphFrame.from_path(str(timemory_json_data))
    graph_literal = gf.to_literal()

    assert len(graph_literal) == len(gf.graph.roots)
=======
def test_default_metric(timemory_json_data):
    """Validation test for GraphFrame object using default metric field"""
    gf = GraphFrame.from_timemory(timemory_json_data)

    for func in ["tree", "to_dot", "to_flamegraph"]:
        lhs = "{}".format(getattr(gf, func)(gf.default_metric))
        rhs = "{}".format(getattr(gf, func)())
        assert lhs == rhs
>>>>>>> f26d7dcc
<|MERGE_RESOLUTION|>--- conflicted
+++ resolved
@@ -90,13 +90,13 @@
 
 
 @pytest.mark.skipif(not timemory_avail, reason="timemory package not available")
-<<<<<<< HEAD
 def test_from_path(timemory_json_data):
     gf = GraphFrame.from_path(str(timemory_json_data))
     graph_literal = gf.to_literal()
 
     assert len(graph_literal) == len(gf.graph.roots)
-=======
+
+@pytest.mark.skipif(not timemory_avail, reason="timemory package not available")
 def test_default_metric(timemory_json_data):
     """Validation test for GraphFrame object using default metric field"""
     gf = GraphFrame.from_timemory(timemory_json_data)
@@ -104,5 +104,4 @@
     for func in ["tree", "to_dot", "to_flamegraph"]:
         lhs = "{}".format(getattr(gf, func)(gf.default_metric))
         rhs = "{}".format(getattr(gf, func)())
-        assert lhs == rhs
->>>>>>> f26d7dcc
+        assert lhs == rhs